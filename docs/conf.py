# -*- coding: utf-8 -*-
#
# psyplot documentation build configuration file, created by
# sphinx-quickstart on Mon Jul 20 18:01:33 2015.
#
# This file is execfile()d with the current directory set to its
# containing dir.
#
# Note that not all possible configuration values are present in this
# autogenerated file.
#
# All configuration values have a default; values that are commented out
# serve to show the default.

import sphinx
import os
import os.path as osp
import subprocess as spr
import re
import six
from itertools import product
import psyplot_gui
import matplotlib as mpl
import warnings


warnings.filterwarnings(
    'ignore', message=r"\s*The Panel class is removed from pandas")


mpl.use('agg')

# -- General configuration ------------------------------------------------

# Add any Sphinx extension module names here, as strings. They can be
# extensions coming with Sphinx (named 'sphinx.ext.*') or your custom
# ones.
extensions = [
    'sphinx.ext.doctest',
    'sphinx.ext.intersphinx',
    'sphinx.ext.autosummary',
    'sphinx.ext.todo',
    'sphinx.ext.viewcode',
    'matplotlib.sphinxext.plot_directive',
    'IPython.sphinxext.ipython_console_highlighting',
    'IPython.sphinxext.ipython_directive',
    'sphinxarg.ext',
    'psyplot.sphinxext.extended_napoleon',
    'autodocsumm',
]

# Add any paths that contain templates here, relative to this directory.
templates_path = ['_templates']

# on_rtd is whether we are on readthedocs.org, this line of code grabbed from
# docs.readthedocs.org
on_rtd = os.environ.get('READTHEDOCS', None) == 'True'

# create the api documentation
if not osp.exists(osp.join(osp.dirname(__file__), 'api')):
    spr.check_call(['bash', 'apigen.bash'])

napoleon_use_admonition_for_examples = True

# The suffix(es) of source filenames.
# You can specify multiple suffix as a list of string:
source_suffix = '.rst'

# The master toctree document.
master_doc = 'index'

autodoc_default_options = {
    'show_inheritance': True,
    'autosummary': True,
}

autoclass_content = 'both'

not_document_data = ['psyplot_gui.config.rcsetup.defaultParams',
                     'psyplot_gui.config.rcsetup.rcParams']

ipython_savefig_dir = os.path.join(os.path.dirname(__file__), '_static')

# General information about the project.
<<<<<<< HEAD
project = 'psyplot_gui'
=======
project = 'psyplot-gui'
>>>>>>> e0e3214d
copyright = psyplot_gui.__copyright__
author = psyplot_gui.__author__

# The version info for the project you're documenting, acts as replacement for
# |version| and |release|, also used in various other places throughout the
# built documents.
#
# The short X.Y version.
version = re.match(r'\d+\.\d+\.\d+', psyplot_gui.__version__).group()
# The full version, including alpha/beta/rc tags.
release = psyplot_gui.__version__

# The language for content autogenerated by Sphinx. Refer to documentation
# for a list of supported languages.
#
# This is also used if you do content translation via gettext catalogs.
# Usually you set "language" from the command line for these cases.
language = None

# List of patterns, relative to source directory, that match files and
# directories to ignore when looking for source files.
exclude_patterns = ['_build']

# The name of the Pygments (syntax highlighting) style to use.
pygments_style = 'sphinx'

# If true, `todo` and `todoList` produce output, else they produce nothing.
todo_include_todos = True


# -- Options for HTML output ----------------------------------------------

# The theme to use for HTML and HTML Help pages.  See the documentation for
# a list of builtin themes.

if not on_rtd:  # only import and set the theme if we're building docs locally
    import sphinx_rtd_theme
    html_theme = 'sphinx_rtd_theme'
    html_theme_path = [sphinx_rtd_theme.get_html_theme_path()]

# otherwise, readthedocs.org uses their theme by default, so no need to specify

# Add any paths that contain custom static files (such as style sheets) here,
# relative to this directory. They are copied after the builtin static files,
# so a file named "default.css" will overwrite the builtin "default.css".
html_static_path = ['_static']

# Output file base name for HTML help builder.
htmlhelp_basename = 'psyplotguidoc'

# -- Options for LaTeX output ---------------------------------------------

latex_elements = {
    # Additional stuff for the LaTeX preamble.
    'preamble': '\setcounter{tocdepth}{10}'
}

# Grouping the document tree into LaTeX files. List of tuples
# (source start file, target name, title,
#  author, documentclass [howto, manual, or own class]).
latex_documents = [
<<<<<<< HEAD
  (master_doc, 'psyplot_gui.tex', u'psyplot GUI Documentation',
=======
  (master_doc, 'psyplot-gui.tex', u'psyplot GUI Documentation',
>>>>>>> e0e3214d
   author, 'manual'),
]

# -- Options for manual page output ---------------------------------------

# One entry per manual page. List of tuples
# (source start file, name, description, authors, manual section).
man_pages = [
    (master_doc, 'psyplot-gui', u'psyplot GUI Documentation',
     [author], 1)
]

# -- Options for Texinfo output -------------------------------------------

# Grouping the document tree into Texinfo files. List of tuples
# (source start file, target name, title, author,
#  dir menu entry, description, category)
texinfo_documents = [
<<<<<<< HEAD
  (master_doc, 'psyplot_gui', 'psyplot GUI Documentation',
   author, 'psyplot_gui', 'Graphical user interface for the psyplot package',
=======
  (master_doc, 'psyplot-gui', u'psyplot GUI Documentation',
   author, 'psyplot-gui', 'Graphical user interface for the psyplot package',
>>>>>>> e0e3214d
   'Visualization'),
]

# -- Options for Epub output ----------------------------------------------

# Bibliographic Dublin Core info.
epub_title = project
epub_author = author
epub_publisher = author
epub_copyright = copyright

# A list of files that should not be packed into the epub file.
epub_exclude_files = ['search.html']

# Example configuration for intersphinx: refer to the Python standard library.
intersphinx_mapping = {
    'pandas': ('https://pandas.pydata.org/pandas-docs/stable/', None),
    'numpy': ('https://docs.scipy.org/doc/numpy/', None),
    'matplotlib': ('https://matplotlib.org/', None),
    'sphinx': ('http://www.sphinx-doc.org/en/master/', None),
    'xarray': ('http://xarray.pydata.org/en/stable/', None),
    'cartopy': ('https://scitools.org.uk/cartopy/docs/latest/', None),
    'mpl_toolkits': ('https://matplotlib.org/basemap/', None),
    'psyplot': ('https://psyplot.readthedocs.io/en/latest/', None)
}
if six.PY3:
    intersphinx_mapping['python'] = ('https://docs.python.org/3.4/', None)
else:
    intersphinx_mapping['python'] = ('https://docs.python.org/2.7/', None)


replacements = {
    '`psyplot.rcParams`': '`~psyplot.config.rcsetup.rcParams`',
    '`psyplot.InteractiveList`': '`~psyplot.data.InteractiveList`',
    '`psyplot.InteractiveArray`': '`~psyplot.data.InteractiveArray`',
    '`psyplot.open_dataset`': '`~psyplot.data.open_dataset`',
    '`psyplot.open_mfdataset`': '`~psyplot.data.open_mfdataset`',
    }


def link_aliases(app, what, name, obj, options, lines):
    for (key, val), (i, line) in product(six.iteritems(replacements),
                                         enumerate(lines)):
        lines[i] = line.replace(key, val)


def setup(app):
    app.connect('autodoc-process-docstring', link_aliases)
    return {'version': sphinx.__display_version__, 'parallel_read_safe': True}<|MERGE_RESOLUTION|>--- conflicted
+++ resolved
@@ -82,11 +82,7 @@
 ipython_savefig_dir = os.path.join(os.path.dirname(__file__), '_static')
 
 # General information about the project.
-<<<<<<< HEAD
-project = 'psyplot_gui'
-=======
 project = 'psyplot-gui'
->>>>>>> e0e3214d
 copyright = psyplot_gui.__copyright__
 author = psyplot_gui.__author__
 
@@ -148,11 +144,7 @@
 # (source start file, target name, title,
 #  author, documentclass [howto, manual, or own class]).
 latex_documents = [
-<<<<<<< HEAD
-  (master_doc, 'psyplot_gui.tex', u'psyplot GUI Documentation',
-=======
   (master_doc, 'psyplot-gui.tex', u'psyplot GUI Documentation',
->>>>>>> e0e3214d
    author, 'manual'),
 ]
 
@@ -171,13 +163,8 @@
 # (source start file, target name, title, author,
 #  dir menu entry, description, category)
 texinfo_documents = [
-<<<<<<< HEAD
-  (master_doc, 'psyplot_gui', 'psyplot GUI Documentation',
-   author, 'psyplot_gui', 'Graphical user interface for the psyplot package',
-=======
   (master_doc, 'psyplot-gui', u'psyplot GUI Documentation',
    author, 'psyplot-gui', 'Graphical user interface for the psyplot package',
->>>>>>> e0e3214d
    'Visualization'),
 ]
 
