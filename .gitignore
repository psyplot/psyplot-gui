# Byte-compiled / optimized / DLL files
__pycache__/
*.py[cod]

# C extensions
*.so

<<<<<<< HEAD
# MyPy cache
.mypy_cache/
=======
# mypy cache
.mypy_cache
>>>>>>> e0e3214d

# Distribution / packaging
.Python
env/
build/
develop-eggs/
dist/
downloads/
eggs/
.eggs/
lib/
lib64/
parts/
sdist/
var/
*.egg-info/
.installed.cfg
*.egg

# PyInstaller
#  Usually these files are written by a python script from a template
#  before PyInstaller builds the exe, so as to inject date/other infos into it.
*.manifest
*.spec

# Installer logs
pip-log.txt
pip-delete-this-directory.txt

# Unit test / coverage reports
htmlcov/
.tox/
.coverage
.coverage.*
.cache
nosetests.xml
coverage.xml
*,cover
.pytest_cache/

# Translations
*.mo
*.pot

# Django stuff:
*.log

# Sphinx documentation
docs/api/
docs/_build/
docs/index.doctree

# PyBuilder
target/

# Spyder project
.spyderproject

# Example ipython notebook checkpoints
*.ipynb_checkpoints/

# rc files
*matplotlibrc
*psyplotguirc.yml
*psyplotrc.yml
*debug_psyplot.log*

# conda build files
ci/conda_recipe/psyplot-gui/meta.yaml
ci/conda-recipe/recipe_append.yaml<|MERGE_RESOLUTION|>--- conflicted
+++ resolved
@@ -5,13 +5,8 @@
 # C extensions
 *.so
 
-<<<<<<< HEAD
-# MyPy cache
-.mypy_cache/
-=======
 # mypy cache
 .mypy_cache
->>>>>>> e0e3214d
 
 # Distribution / packaging
 .Python
